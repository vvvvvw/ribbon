/*
*
* Copyright 2013 Netflix, Inc.
*
* Licensed under the Apache License, Version 2.0 (the "License");
* you may not use this file except in compliance with the License.
* You may obtain a copy of the License at
*
* http://www.apache.org/licenses/LICENSE-2.0
*
* Unless required by applicable law or agreed to in writing, software
* distributed under the License is distributed on an "AS IS" BASIS,
* WITHOUT WARRANTIES OR CONDITIONS OF ANY KIND, either express or implied.
* See the License for the specific language governing permissions and
* limitations under the License.
*
*/
package com.netflix.client.config;

import static com.google.common.base.Preconditions.checkArgument;

<<<<<<< HEAD
import java.lang.reflect.ParameterizedType;
import java.lang.reflect.Type;

import javax.annotation.Nullable;

import com.google.common.reflect.TypeToken;
import com.netflix.serialization.Serializer;
import com.netflix.serialization.Deserializer;


public abstract class CommonClientConfigKey<T> implements IClientConfigKey<T> {

    public static final IClientConfigKey<String> AppName = new CommonClientConfigKey<String>("AppName"){};
    
    public static final IClientConfigKey<String> Version = new CommonClientConfigKey<String>("Version"){};
        
    public static final IClientConfigKey<Integer> Port = new CommonClientConfigKey<Integer>("Port"){};
    
    public static final IClientConfigKey<Integer> SecurePort = new CommonClientConfigKey<Integer>("SecurePort"){};
    
    public static final IClientConfigKey<String> VipAddress = new CommonClientConfigKey<String>("VipAddress"){};
    
    public static final IClientConfigKey<String> DeploymentContextBasedVipAddresses = new CommonClientConfigKey<String>("DeploymentContextBasedVipAddresses"){};
    
    public static final IClientConfigKey<Integer> MaxAutoRetries = new CommonClientConfigKey<Integer>("MaxAutoRetries"){};
    
    public static final IClientConfigKey<Integer> MaxAutoRetriesNextServer = new CommonClientConfigKey<Integer>("MaxAutoRetriesNextServer"){};
    
    public static final IClientConfigKey<Boolean> OkToRetryOnAllOperations = new CommonClientConfigKey<Boolean>("OkToRetryOnAllOperations"){};
    
    public static final IClientConfigKey<Boolean> RequestSpecificRetryOn = new CommonClientConfigKey<Boolean>("RequestSpecificRetryOn"){};
    
    public static final IClientConfigKey<Integer> ReceiveBuffferSize = new CommonClientConfigKey<Integer>("ReceiveBuffferSize"){};
    
    public static final IClientConfigKey<Boolean> EnablePrimeConnections = new CommonClientConfigKey<Boolean>("EnablePrimeConnections"){};
    
    public static final IClientConfigKey<Boolean> PrimeConnectionsClassName = new CommonClientConfigKey<Boolean>("PrimeConnectionsClassName"){};
    
    public static final IClientConfigKey<Integer> MaxRetriesPerServerPrimeConnection = new CommonClientConfigKey<Integer>("MaxRetriesPerServerPrimeConnection"){};
    
    public static final IClientConfigKey<Integer> MaxTotalTimeToPrimeConnections = new CommonClientConfigKey<Integer>("MaxTotalTimeToPrimeConnections"){};
    
    public static final IClientConfigKey<Float> MinPrimeConnectionsRatio = new CommonClientConfigKey<Float>("MinPrimeConnectionsRatio"){};
    
    public static final IClientConfigKey<String> PrimeConnectionsURI = new CommonClientConfigKey<String>("PrimeConnectionsURI"){};
    
    public static final IClientConfigKey<Integer> PoolMaxThreads = new CommonClientConfigKey<Integer>("PoolMaxThreads"){};
    
    public static final IClientConfigKey<Integer> PoolMinThreads = new CommonClientConfigKey<Integer>("PoolMinThreads"){};
    
    public static final IClientConfigKey<Integer> PoolKeepAliveTime = new CommonClientConfigKey<Integer>("PoolKeepAliveTime"){};
    
    public static final IClientConfigKey<String> PoolKeepAliveTimeUnits = new CommonClientConfigKey<String>("PoolKeepAliveTimeUnits"){};
=======
public enum CommonClientConfigKey implements IClientConfigKey {

    AppName("AppName"),
    Version("Version"),
    Port("Port"),
    SecurePort("SecurePort"),
    ForceClientPortConfiguration("ForceClientPortConfiguration"), // use client defined port regardless of server advert
    VipAddress("VipAddress"),
    DeploymentContextBasedVipAddresses("DeploymentContextBasedVipAddresses"),
    MaxAutoRetries("MaxAutoRetries"),
    MaxAutoRetriesNextServer("MaxAutoRetriesNextServer"),
    OkToRetryOnAllOperations("OkToRetryOnAllOperations"),
    RequestSpecificRetryOn("RequestSpecificRetryOn"),
    ReceiveBuffferSize("ReceiveBuffferSize"),
    EnablePrimeConnections("EnablePrimeConnections"),
    PrimeConnectionsClassName("PrimeConnectionsClassName"),
    MaxRetriesPerServerPrimeConnection("MaxRetriesPerServerPrimeConnection"),
    MaxTotalTimeToPrimeConnections("MaxTotalTimeToPrimeConnections"),
    MinPrimeConnectionsRatio("MinPrimeConnectionsRatio"),
    PrimeConnectionsURI("PrimeConnectionsURI"),
    PoolMaxThreads("PoolMaxThreads"),
    PoolMinThreads("PoolMinThreads"),
    PoolKeepAliveTime("PoolKeepAliveTime"),
    PoolKeepAliveTimeUnits("PoolKeepAliveTimeUnits"),
>>>>>>> f841ad0b

    //HTTP Client Related
    public static final IClientConfigKey<Integer> MaxHttpConnectionsPerHost = new CommonClientConfigKey<Integer>("MaxHttpConnectionsPerHost"){};
    
    public static final IClientConfigKey<Integer> MaxTotalHttpConnections = new CommonClientConfigKey<Integer>("MaxTotalHttpConnections"){};
    
    public static final IClientConfigKey<Boolean> IsSecure = new CommonClientConfigKey<Boolean>("IsSecure"){};
    
    public static final IClientConfigKey<Boolean> GZipPayload = new CommonClientConfigKey<Boolean>("GZipPayload"){};
    
    public static final IClientConfigKey<Integer> ConnectTimeout = new CommonClientConfigKey<Integer>("ConnectTimeout"){};
    
    public static final IClientConfigKey<Integer> ReadTimeout = new CommonClientConfigKey<Integer>("ReadTimeout"){};
    
    public static final IClientConfigKey<Integer> SendBufferSize = new CommonClientConfigKey<Integer>("SendBufferSize"){};
    
    public static final IClientConfigKey<Boolean> StaleCheckingEnabled = new CommonClientConfigKey<Boolean>("StaleCheckingEnabled"){};
    
    public static final IClientConfigKey<Integer> Linger = new CommonClientConfigKey<Integer>("Linger"){};
    
    public static final IClientConfigKey<Integer> ConnectionManagerTimeout = new CommonClientConfigKey<Integer>("ConnectionManagerTimeout"){};
    
    public static final IClientConfigKey<Boolean> FollowRedirects = new CommonClientConfigKey<Boolean>("FollowRedirects"){};
    
    public static final IClientConfigKey<Boolean> ConnectionPoolCleanerTaskEnabled = new CommonClientConfigKey<Boolean>("ConnectionPoolCleanerTaskEnabled"){};
    
    public static final IClientConfigKey<Integer> ConnIdleEvictTimeMilliSeconds = new CommonClientConfigKey<Integer>("ConnIdleEvictTimeMilliSeconds"){};
    
    public static final IClientConfigKey<Integer> ConnectionCleanerRepeatInterval = new CommonClientConfigKey<Integer>("ConnectionCleanerRepeatInterval"){};
    
    public static final IClientConfigKey<Boolean> EnableGZIPContentEncodingFilter = new CommonClientConfigKey<Boolean>("EnableGZIPContentEncodingFilter"){};
    
    public static final IClientConfigKey<String> ProxyHost = new CommonClientConfigKey<String>("ProxyHost"){};
    
    public static final IClientConfigKey<Integer> ProxyPort = new CommonClientConfigKey<Integer>("ProxyPort"){};
    
    public static final IClientConfigKey<String> KeyStore = new CommonClientConfigKey<String>("KeyStore"){};
    
    public static final IClientConfigKey<String> KeyStorePassword = new CommonClientConfigKey<String>("KeyStorePassword"){};
    
    public static final IClientConfigKey<String> TrustStore = new CommonClientConfigKey<String>("TrustStore"){};
    
    public static final IClientConfigKey<String> TrustStorePassword = new CommonClientConfigKey<String>("TrustStorePassword"){};
    
    // if this is a secure rest client, must we use client auth too?    
    public static final IClientConfigKey<Boolean> IsClientAuthRequired = new CommonClientConfigKey<Boolean>("IsClientAuthRequired"){};
    
    public static final IClientConfigKey<String> CustomSSLSocketFactoryClassName = new CommonClientConfigKey<String>("CustomSSLSocketFactoryClassName"){};
     // must host name match name in certificate?
    public static final IClientConfigKey<Boolean> IsHostnameValidationRequired = new CommonClientConfigKey<Boolean>("IsHostnameValidationRequired"){}; 

    // see also http://hc.apache.org/httpcomponents-client-ga/tutorial/html/advanced.html
    public static final IClientConfigKey<Boolean> IgnoreUserTokenInConnectionPoolForSecureClient = new CommonClientConfigKey<Boolean>("IgnoreUserTokenInConnectionPoolForSecureClient"){}; 
    
    // Client implementation
    public static final IClientConfigKey<String> ClientClassName = new CommonClientConfigKey<String>("ClientClassName"){};

    //LoadBalancer Related
    public static final IClientConfigKey<Boolean> InitializeNFLoadBalancer = new CommonClientConfigKey<Boolean>("InitializeNFLoadBalancer"){};
    
    public static final IClientConfigKey<String> NFLoadBalancerClassName = new CommonClientConfigKey<String>("NFLoadBalancerClassName"){};
    
    public static final IClientConfigKey<String> NFLoadBalancerRuleClassName = new CommonClientConfigKey<String>("NFLoadBalancerRuleClassName"){};
    
    public static final IClientConfigKey<String> NFLoadBalancerPingClassName = new CommonClientConfigKey<String>("NFLoadBalancerPingClassName"){};
    
    public static final IClientConfigKey<Integer> NFLoadBalancerPingInterval = new CommonClientConfigKey<Integer>("NFLoadBalancerPingInterval"){};
    
    public static final IClientConfigKey<Integer> NFLoadBalancerMaxTotalPingTime = new CommonClientConfigKey<Integer>("NFLoadBalancerMaxTotalPingTime"){};
    
    public static final IClientConfigKey<String> NIWSServerListClassName = new CommonClientConfigKey<String>("NIWSServerListClassName"){};
    
    public static final IClientConfigKey<String> NIWSServerListFilterClassName = new CommonClientConfigKey<String>("NIWSServerListFilterClassName"){};
    
    public static final IClientConfigKey<Integer> ServerListRefreshInterval = new CommonClientConfigKey<Integer>("ServerListRefreshInterval"){};
    
    public static final IClientConfigKey<Boolean> EnableMarkingServerDownOnReachingFailureLimit = new CommonClientConfigKey<Boolean>("EnableMarkingServerDownOnReachingFailureLimit"){};
    
    public static final IClientConfigKey<Integer> ServerDownFailureLimit = new CommonClientConfigKey<Integer>("ServerDownFailureLimit"){};
    
    public static final IClientConfigKey<Integer> ServerDownStatWindowInMillis = new CommonClientConfigKey<Integer>("ServerDownStatWindowInMillis"){};
    
    public static final IClientConfigKey<Boolean> EnableZoneAffinity = new CommonClientConfigKey<Boolean>("EnableZoneAffinity"){};
    
    public static final IClientConfigKey<Boolean> EnableZoneExclusivity = new CommonClientConfigKey<Boolean>("EnableZoneExclusivity"){};
    
    public static final IClientConfigKey<Boolean> PrioritizeVipAddressBasedServers = new CommonClientConfigKey<Boolean>("PrioritizeVipAddressBasedServers"){};
    
    public static final IClientConfigKey<String> VipAddressResolverClassName = new CommonClientConfigKey<String>("VipAddressResolverClassName"){};
    
    public static final IClientConfigKey<String> TargetRegion = new CommonClientConfigKey<String>("TargetRegion"){};
    
    public static final IClientConfigKey<String> RulePredicateClasses = new CommonClientConfigKey<String>("RulePredicateClasses"){};
    
    // serialization
    public static final IClientConfigKey<String> DefaultSerializationFactoryClassName = new CommonClientConfigKey<String>("DefaultSerializationClassName"){};
    
    // serializer
    public static final IClientConfigKey<Serializer> Serializer = new CommonClientConfigKey<Serializer>("Serializer"){};

    public static final IClientConfigKey<Deserializer> Deserializer = new CommonClientConfigKey<Deserializer>("Deserializer"){};
    
    static final IClientConfigKey[] keys = { AppName,

        Version,

        Port,

        SecurePort,

        VipAddress,

        DeploymentContextBasedVipAddresses,

        MaxAutoRetries,

        MaxAutoRetriesNextServer,

        OkToRetryOnAllOperations,

        RequestSpecificRetryOn,

        ReceiveBuffferSize,

        EnablePrimeConnections,

        PrimeConnectionsClassName,

        MaxRetriesPerServerPrimeConnection,

        MaxTotalTimeToPrimeConnections,

        MinPrimeConnectionsRatio,

        PrimeConnectionsURI,

        PoolMaxThreads,

        PoolMinThreads,

        PoolKeepAliveTime,

        PoolKeepAliveTimeUnits,

        // HTTP Client Related
        MaxHttpConnectionsPerHost,

        MaxTotalHttpConnections,

        IsSecure,

        GZipPayload,

        ConnectTimeout,

        ReadTimeout,

        SendBufferSize,

        StaleCheckingEnabled,

        Linger,

        ConnectionManagerTimeout,

        FollowRedirects,

        ConnectionPoolCleanerTaskEnabled,

        ConnIdleEvictTimeMilliSeconds,

        ConnectionCleanerRepeatInterval,

        EnableGZIPContentEncodingFilter,

        ProxyHost,

        ProxyPort,

        KeyStore,

        KeyStorePassword,

        TrustStore,

        TrustStorePassword,

        // if this is a secure rest client, must we use client auth too?
        IsClientAuthRequired,

        // must host name match name in certificate?
        IsHostnameValidationRequired,

        // see also
        // http://hc.apache.org/httpcomponents-client-ga/tutorial/html/advanced.html
        IgnoreUserTokenInConnectionPoolForSecureClient,

        // Client implementation
        ClientClassName,

        // LoadBalancer Related
        InitializeNFLoadBalancer,

        NFLoadBalancerClassName,

        NFLoadBalancerRuleClassName,

        NFLoadBalancerPingClassName,

        NFLoadBalancerPingInterval,

        NFLoadBalancerMaxTotalPingTime,

        NIWSServerListClassName,

        NIWSServerListFilterClassName,

        ServerListRefreshInterval,

        EnableMarkingServerDownOnReachingFailureLimit,

        ServerDownFailureLimit,

        ServerDownStatWindowInMillis,

        EnableZoneAffinity,

        EnableZoneExclusivity,

        PrioritizeVipAddressBasedServers,

        VipAddressResolverClassName,

        TargetRegion,

        RulePredicateClasses,

        DefaultSerializationFactoryClassName,

    };

    @edu.umd.cs.findbugs.annotations.SuppressWarnings
    public static IClientConfigKey[] values() {
        return keys;
    }

    private final String configKey;
    private T defaultValue;
    private final Class<T> type;
    
    @SuppressWarnings("unchecked")
    protected CommonClientConfigKey(String configKey, T defaultValue) {
        this.configKey = configKey;
        this.defaultValue = defaultValue;
        if (defaultValue != null) {
            type = (Class<T>) defaultValue.getClass();
        } else {
            Type superclass = getClass().getGenericSuperclass();
            checkArgument(superclass instanceof ParameterizedType,
                "%s isn't parameterized", superclass);
            Type runtimeType = ((ParameterizedType) superclass).getActualTypeArguments()[0];
            type = (Class<T>) TypeToken.of(runtimeType).getRawType();
        }
    }
    
    protected CommonClientConfigKey(String configKey) {
        this(configKey, null);
    }

    @Override
    public Class<T> getType() {
        return type;
    }

    /* (non-Javadoc)
	 * @see com.netflix.niws.client.ClientConfig#key()
	 */
    @Override
	public String key() {
        return configKey;
    }
    
    @Override
    public String toString() {
        return configKey;
    }

    @Override
    @Nullable
    public T getDefaultValue() {
        return defaultValue;
    }
}<|MERGE_RESOLUTION|>--- conflicted
+++ resolved
@@ -19,7 +19,6 @@
 
 import static com.google.common.base.Preconditions.checkArgument;
 
-<<<<<<< HEAD
 import java.lang.reflect.ParameterizedType;
 import java.lang.reflect.Type;
 
@@ -42,6 +41,8 @@
     
     public static final IClientConfigKey<String> VipAddress = new CommonClientConfigKey<String>("VipAddress"){};
     
+    public static final IClientConfigKey<Boolean> ForceClientPortConfiguration = new CommonClientConfigKey<Boolean>("ForceClientPortConfiguration"){}; // use client defined port regardless of server advert
+
     public static final IClientConfigKey<String> DeploymentContextBasedVipAddresses = new CommonClientConfigKey<String>("DeploymentContextBasedVipAddresses"){};
     
     public static final IClientConfigKey<Integer> MaxAutoRetries = new CommonClientConfigKey<Integer>("MaxAutoRetries"){};
@@ -73,32 +74,6 @@
     public static final IClientConfigKey<Integer> PoolKeepAliveTime = new CommonClientConfigKey<Integer>("PoolKeepAliveTime"){};
     
     public static final IClientConfigKey<String> PoolKeepAliveTimeUnits = new CommonClientConfigKey<String>("PoolKeepAliveTimeUnits"){};
-=======
-public enum CommonClientConfigKey implements IClientConfigKey {
-
-    AppName("AppName"),
-    Version("Version"),
-    Port("Port"),
-    SecurePort("SecurePort"),
-    ForceClientPortConfiguration("ForceClientPortConfiguration"), // use client defined port regardless of server advert
-    VipAddress("VipAddress"),
-    DeploymentContextBasedVipAddresses("DeploymentContextBasedVipAddresses"),
-    MaxAutoRetries("MaxAutoRetries"),
-    MaxAutoRetriesNextServer("MaxAutoRetriesNextServer"),
-    OkToRetryOnAllOperations("OkToRetryOnAllOperations"),
-    RequestSpecificRetryOn("RequestSpecificRetryOn"),
-    ReceiveBuffferSize("ReceiveBuffferSize"),
-    EnablePrimeConnections("EnablePrimeConnections"),
-    PrimeConnectionsClassName("PrimeConnectionsClassName"),
-    MaxRetriesPerServerPrimeConnection("MaxRetriesPerServerPrimeConnection"),
-    MaxTotalTimeToPrimeConnections("MaxTotalTimeToPrimeConnections"),
-    MinPrimeConnectionsRatio("MinPrimeConnectionsRatio"),
-    PrimeConnectionsURI("PrimeConnectionsURI"),
-    PoolMaxThreads("PoolMaxThreads"),
-    PoolMinThreads("PoolMinThreads"),
-    PoolKeepAliveTime("PoolKeepAliveTime"),
-    PoolKeepAliveTimeUnits("PoolKeepAliveTimeUnits"),
->>>>>>> f841ad0b
 
     //HTTP Client Related
     public static final IClientConfigKey<Integer> MaxHttpConnectionsPerHost = new CommonClientConfigKey<Integer>("MaxHttpConnectionsPerHost"){};
@@ -337,7 +312,14 @@
         RulePredicateClasses,
 
         DefaultSerializationFactoryClassName,
-
+        
+        ForceClientPortConfiguration,
+        
+        Serializer,
+        
+        Deserializer,
+        
+        CustomSSLSocketFactoryClassName
     };
 
     @edu.umd.cs.findbugs.annotations.SuppressWarnings
