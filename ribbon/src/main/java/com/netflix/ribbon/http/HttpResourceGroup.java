--- conflicted
+++ resolved
@@ -29,31 +29,6 @@
     private final HttpHeaders headers;
 
     public static class Builder {
-<<<<<<< HEAD
-        public Builder(ClientConfigFactory configFactory, RibbonTransportFactory transportFactory) {
-        }
-
-        public void withClientOptions(ClientOptions options) {
-
-        }
-
-        public void withHeader() {
-
-        }
-
-        public void withClientConfig(IClientConfig config) {
-
-        }
-
-    }
-
-    public HttpResourceGroup(String groupName) {
-        this(groupName, null);
-    }
-    
-    public HttpResourceGroup(String groupName, ClientOptions options) {
-        this(groupName, options, ClientConfigFactory.DEFAULT, RibbonTransportFactory.DEFAULT);
-=======
         private ClientOptions clientOptions;
         private HttpHeaders httpHeaders = new DefaultHttpHeaders();
         private ClientConfigFactory clientConfigFactory;
@@ -83,7 +58,6 @@
         public HttpResourceGroup build() {
             return new HttpResourceGroup(name, clientOptions, clientConfigFactory, transportFactory, httpHeaders);
         }
->>>>>>> 4bd4aa35
     }
 
     protected HttpResourceGroup(String groupName) {
